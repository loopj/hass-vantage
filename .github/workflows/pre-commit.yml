--- conflicted
+++ resolved
@@ -9,13 +9,8 @@
   pre-commit:
     runs-on: ubuntu-latest
     steps:
-<<<<<<< HEAD
-    - uses: actions/checkout@v3
+    - uses: actions/checkout@v4
     - uses: actions/setup-python@v5
-=======
-    - uses: actions/checkout@v4
-    - uses: actions/setup-python@v3
->>>>>>> 4cd34b7d
     - uses: pre-commit/action@v3.0.1
     - uses: pre-commit-ci/lite-action@v1.0.2
       if: always()